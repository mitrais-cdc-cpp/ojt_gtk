/* GTK - The GIMP Toolkit
 *
 * Copyright (C) 2003 Sun Microsystems, Inc.
 *
 * This library is free software; you can redistribute it and/or
 * modify it under the terms of the GNU Library General Public
 * License as published by the Free Software Foundation; either
 * version 2 of the License, or (at your option) any later version.
 *
 * This library is distributed in the hope that it will be useful,
 * but WITHOUT ANY WARRANTY; without even the implied warranty of
 * MERCHANTABILITY or FITNESS FOR A PARTICULAR PURPOSE.  See the GNU
 * Library General Public License for more details.
 *
 * You should have received a copy of the GNU Library General Public
 * License along with this library; if not, write to the
 * Free Software Foundation, Inc., 59 Temple Place - Suite 330,
 * Boston, MA 02111-1307, USA.
 *
 * Authors:
 *	Mark McLoughlin <mark@skynet.ie>
 */

#include "config.h"
#include <string.h>
#include "gtkexpander.h"

#include "gtklabel.h"
#include "gtkbuildable.h"
#include "gtksizerequest.h"
#include "gtkcontainer.h"
#include "gtkmarshalers.h"
#include "gtkmain.h"
#include "gtkintl.h"
#include "gtkprivate.h"
#include <gdk/gdkkeysyms.h>
#include "gtkdnd.h"


#define DEFAULT_EXPANDER_SIZE 10
#define DEFAULT_EXPANDER_SPACING 2

enum
{
  PROP_0,
  PROP_EXPANDED,
  PROP_LABEL,
  PROP_USE_UNDERLINE,
  PROP_USE_MARKUP,
  PROP_SPACING,
  PROP_LABEL_WIDGET
};

struct _GtkExpanderPrivate
{
  GtkWidget        *label_widget;
  GdkWindow        *event_window;
  gint              spacing;

  GtkExpanderStyle  expander_style;
  guint             animation_timeout;
  guint             expand_timer;

  guint             expanded : 1;
  guint             use_underline : 1;
  guint             use_markup : 1; 
  guint             button_down : 1;
  guint             prelight : 1;
};

static void gtk_expander_set_property (GObject          *object,
				       guint             prop_id,
				       const GValue     *value,
				       GParamSpec       *pspec);
static void gtk_expander_get_property (GObject          *object,
				       guint             prop_id,
				       GValue           *value,
				       GParamSpec       *pspec);

static void gtk_expander_destroy (GtkObject *object);

static void     gtk_expander_realize        (GtkWidget        *widget);
static void     gtk_expander_unrealize      (GtkWidget        *widget);
static void     gtk_expander_size_allocate  (GtkWidget        *widget,
					     GtkAllocation    *allocation);
static void     gtk_expander_map            (GtkWidget        *widget);
static void     gtk_expander_unmap          (GtkWidget        *widget);
static gboolean gtk_expander_expose         (GtkWidget        *widget,
					     GdkEventExpose   *event);
static gboolean gtk_expander_button_press   (GtkWidget        *widget,
					     GdkEventButton   *event);
static gboolean gtk_expander_button_release (GtkWidget        *widget,
					     GdkEventButton   *event);
static gboolean gtk_expander_enter_notify   (GtkWidget        *widget,
					     GdkEventCrossing *event);
static gboolean gtk_expander_leave_notify   (GtkWidget        *widget,
					     GdkEventCrossing *event);
static gboolean gtk_expander_focus          (GtkWidget        *widget,
					     GtkDirectionType  direction);
static void     gtk_expander_grab_notify    (GtkWidget        *widget,
					     gboolean          was_grabbed);
static void     gtk_expander_state_changed  (GtkWidget        *widget,
					     GtkStateType      previous_state);
static gboolean gtk_expander_drag_motion    (GtkWidget        *widget,
					     GdkDragContext   *context,
					     gint              x,
					     gint              y,
					     guint             time);
static void     gtk_expander_drag_leave     (GtkWidget        *widget,
					     GdkDragContext   *context,
					     guint             time);

static void gtk_expander_add    (GtkContainer *container,
				 GtkWidget    *widget);
static void gtk_expander_remove (GtkContainer *container,
				 GtkWidget    *widget);
static void gtk_expander_forall (GtkContainer *container,
				 gboolean        include_internals,
				 GtkCallback     callback,
				 gpointer        callback_data);

static void gtk_expander_activate (GtkExpander *expander);

static void get_expander_bounds (GtkExpander  *expander,
				 GdkRectangle *rect);

/* GtkBuildable */
static void gtk_expander_buildable_init           (GtkBuildableIface *iface);
static void gtk_expander_buildable_add_child      (GtkBuildable *buildable,
						   GtkBuilder   *builder,
						   GObject      *child,
						   const gchar  *type);


/* GtkSizeRequest */
static void  gtk_expander_size_request_init     (GtkSizeRequestIface *iface);
static void  gtk_expander_get_width             (GtkSizeRequest      *widget,
						 gint                *minimum_size,
						 gint                *natural_size);
static void  gtk_expander_get_height            (GtkSizeRequest      *widget,
						 gint                *minimum_size,
						 gint                *natural_size);
static void  gtk_expander_get_height_for_width  (GtkSizeRequest      *layout,
						 gint                 width,
						 gint                *minimum_height,
						 gint                *natural_height);
static void  gtk_expander_get_width_for_height  (GtkSizeRequest      *layout,
						 gint                 width,
						 gint                *minimum_height,
						 gint                *natural_height);

G_DEFINE_TYPE_WITH_CODE (GtkExpander, gtk_expander, GTK_TYPE_BIN,
			 G_IMPLEMENT_INTERFACE (GTK_TYPE_BUILDABLE,
						gtk_expander_buildable_init)
                         G_IMPLEMENT_INTERFACE (GTK_TYPE_SIZE_REQUEST,
                                                gtk_expander_size_request_init))

static void
gtk_expander_class_init (GtkExpanderClass *klass)
{
  GObjectClass *gobject_class;
  GtkObjectClass *object_class;
  GtkWidgetClass *widget_class;
  GtkContainerClass *container_class;

  gobject_class   = (GObjectClass *) klass;
  object_class    = (GtkObjectClass *) klass;
  widget_class    = (GtkWidgetClass *) klass;
  container_class = (GtkContainerClass *) klass;

  gobject_class->set_property = gtk_expander_set_property;
  gobject_class->get_property = gtk_expander_get_property;

  object_class->destroy = gtk_expander_destroy;

  widget_class->realize              = gtk_expander_realize;
  widget_class->unrealize            = gtk_expander_unrealize;
  widget_class->size_allocate        = gtk_expander_size_allocate;
  widget_class->map                  = gtk_expander_map;
  widget_class->unmap                = gtk_expander_unmap;
  widget_class->expose_event         = gtk_expander_expose;
  widget_class->button_press_event   = gtk_expander_button_press;
  widget_class->button_release_event = gtk_expander_button_release;
  widget_class->enter_notify_event   = gtk_expander_enter_notify;
  widget_class->leave_notify_event   = gtk_expander_leave_notify;
  widget_class->focus                = gtk_expander_focus;
  widget_class->grab_notify          = gtk_expander_grab_notify;
  widget_class->state_changed        = gtk_expander_state_changed;
  widget_class->drag_motion          = gtk_expander_drag_motion;
  widget_class->drag_leave           = gtk_expander_drag_leave;

  container_class->add    = gtk_expander_add;
  container_class->remove = gtk_expander_remove;
  container_class->forall = gtk_expander_forall;

  klass->activate = gtk_expander_activate;

  g_type_class_add_private (klass, sizeof (GtkExpanderPrivate));

  g_object_class_install_property (gobject_class,
				   PROP_EXPANDED,
				   g_param_spec_boolean ("expanded",
							 P_("Expanded"),
							 P_("Whether the expander has been opened to reveal the child widget"),
							 FALSE,
							 GTK_PARAM_READWRITE | G_PARAM_CONSTRUCT));

  g_object_class_install_property (gobject_class,
				   PROP_LABEL,
				   g_param_spec_string ("label",
							P_("Label"),
							P_("Text of the expander's label"),
							NULL,
							GTK_PARAM_READWRITE | G_PARAM_CONSTRUCT));

  g_object_class_install_property (gobject_class,
				   PROP_USE_UNDERLINE,
				   g_param_spec_boolean ("use-underline",
							 P_("Use underline"),
							 P_("If set, an underline in the text indicates the next character should be used for the mnemonic accelerator key"),
							 FALSE,
							 GTK_PARAM_READWRITE | G_PARAM_CONSTRUCT));

  g_object_class_install_property (gobject_class,
				   PROP_USE_MARKUP,
				   g_param_spec_boolean ("use-markup",
							 P_("Use markup"),
							 P_("The text of the label includes XML markup. See pango_parse_markup()"),
							 FALSE,
							 GTK_PARAM_READWRITE | G_PARAM_CONSTRUCT));

  g_object_class_install_property (gobject_class,
				   PROP_SPACING,
				   g_param_spec_int ("spacing",
						     P_("Spacing"),
						     P_("Space to put between the label and the child"),
						     0,
						     G_MAXINT,
						     0,
						     GTK_PARAM_READWRITE));

  g_object_class_install_property (gobject_class,
				   PROP_LABEL_WIDGET,
				   g_param_spec_object ("label-widget",
							P_("Label widget"),
							P_("A widget to display in place of the usual expander label"),
							GTK_TYPE_WIDGET,
							GTK_PARAM_READWRITE));

  gtk_widget_class_install_style_property (widget_class,
					   g_param_spec_int ("expander-size",
							     P_("Expander Size"),
							     P_("Size of the expander arrow"),
							     0,
							     G_MAXINT,
							     DEFAULT_EXPANDER_SIZE,
							     GTK_PARAM_READABLE));

  gtk_widget_class_install_style_property (widget_class,
					   g_param_spec_int ("expander-spacing",
							     P_("Indicator Spacing"),
							     P_("Spacing around expander arrow"),
							     0,
							     G_MAXINT,
							     DEFAULT_EXPANDER_SPACING,
							     GTK_PARAM_READABLE));

  widget_class->activate_signal =
    g_signal_new (I_("activate"),
		  G_TYPE_FROM_CLASS (gobject_class),
		  G_SIGNAL_RUN_LAST | G_SIGNAL_ACTION,
		  G_STRUCT_OFFSET (GtkExpanderClass, activate),
		  NULL, NULL,
		  _gtk_marshal_VOID__VOID,
		  G_TYPE_NONE, 0);
}

static void
gtk_expander_init (GtkExpander *expander)
{
  GtkExpanderPrivate *priv;

  expander->priv = priv = G_TYPE_INSTANCE_GET_PRIVATE (expander,
                                                       GTK_TYPE_EXPANDER,
                                                       GtkExpanderPrivate);

  gtk_widget_set_can_focus (GTK_WIDGET (expander), TRUE);
  gtk_widget_set_has_window (GTK_WIDGET (expander), FALSE);

  priv->label_widget = NULL;
  priv->event_window = NULL;
  priv->spacing = 0;

  priv->expander_style = GTK_EXPANDER_COLLAPSED;
  priv->animation_timeout = 0;

  priv->expanded = FALSE;
  priv->use_underline = FALSE;
  priv->use_markup = FALSE;
  priv->button_down = FALSE;
  priv->prelight = FALSE;
  priv->expand_timer = 0;

  gtk_drag_dest_set (GTK_WIDGET (expander), 0, NULL, 0, 0);
  gtk_drag_dest_set_track_motion (GTK_WIDGET (expander), TRUE);
}

static void
gtk_expander_buildable_add_child (GtkBuildable  *buildable,
				  GtkBuilder    *builder,
				  GObject       *child,
				  const gchar   *type)
{
  if (!type)
    gtk_container_add (GTK_CONTAINER (buildable), GTK_WIDGET (child));
  else if (strcmp (type, "label") == 0)
    gtk_expander_set_label_widget (GTK_EXPANDER (buildable), GTK_WIDGET (child));
  else
    GTK_BUILDER_WARN_INVALID_CHILD_TYPE (GTK_EXPANDER (buildable), type);
}

static void
gtk_expander_buildable_init (GtkBuildableIface *iface)
{
  iface->add_child = gtk_expander_buildable_add_child;
}

static void
gtk_expander_set_property (GObject      *object,
			   guint         prop_id,
			   const GValue *value,
			   GParamSpec   *pspec)
{
  GtkExpander *expander = GTK_EXPANDER (object);
                                                                                                             
  switch (prop_id)
    {
    case PROP_EXPANDED:
      gtk_expander_set_expanded (expander, g_value_get_boolean (value));
      break;
    case PROP_LABEL:
      gtk_expander_set_label (expander, g_value_get_string (value));
      break;
    case PROP_USE_UNDERLINE:
      gtk_expander_set_use_underline (expander, g_value_get_boolean (value));
      break;
    case PROP_USE_MARKUP:
      gtk_expander_set_use_markup (expander, g_value_get_boolean (value));
      break;
    case PROP_SPACING:
      gtk_expander_set_spacing (expander, g_value_get_int (value));
      break;
    case PROP_LABEL_WIDGET:
      gtk_expander_set_label_widget (expander, g_value_get_object (value));
      break;
    default:
      G_OBJECT_WARN_INVALID_PROPERTY_ID (object, prop_id, pspec);
      break;
    }
}

static void
gtk_expander_get_property (GObject    *object,
			   guint       prop_id,
			   GValue     *value,
			   GParamSpec *pspec)
{
  GtkExpander *expander = GTK_EXPANDER (object);
  GtkExpanderPrivate *priv = expander->priv;

  switch (prop_id)
    {
    case PROP_EXPANDED:
      g_value_set_boolean (value, priv->expanded);
      break;
    case PROP_LABEL:
      g_value_set_string (value, gtk_expander_get_label (expander));
      break;
    case PROP_USE_UNDERLINE:
      g_value_set_boolean (value, priv->use_underline);
      break;
    case PROP_USE_MARKUP:
      g_value_set_boolean (value, priv->use_markup);
      break;
    case PROP_SPACING:
      g_value_set_int (value, priv->spacing);
      break;
    case PROP_LABEL_WIDGET:
      g_value_set_object (value,
			  priv->label_widget ?
			  G_OBJECT (priv->label_widget) : NULL);
      break;
    default:
      G_OBJECT_WARN_INVALID_PROPERTY_ID (object, prop_id, pspec);
      break;
    }
}

static void
gtk_expander_destroy (GtkObject *object)
{
  GtkExpanderPrivate *priv = GTK_EXPANDER (object)->priv;
  
  if (priv->animation_timeout)
    {
      g_source_remove (priv->animation_timeout);
      priv->animation_timeout = 0;
    }
  
  GTK_OBJECT_CLASS (gtk_expander_parent_class)->destroy (object);
}

static void
gtk_expander_realize (GtkWidget *widget)
{
  GtkExpanderPrivate *priv;
  GdkWindowAttr attributes;
  gint attributes_mask;
  gint border_width;
  GdkRectangle expander_rect;
  gint label_height;

  priv = GTK_EXPANDER (widget)->priv;
  gtk_widget_set_realized (widget, TRUE);

  border_width = gtk_container_get_border_width (GTK_CONTAINER (widget));

  get_expander_bounds (GTK_EXPANDER (widget), &expander_rect);
  
  if (priv->label_widget && gtk_widget_get_visible (priv->label_widget))
    {
      GtkRequisition label_requisition;

      gtk_widget_get_child_requisition (priv->label_widget, &label_requisition);
      label_height = label_requisition.height;
    }
  else
    label_height = 0;

  attributes.window_type = GDK_WINDOW_CHILD;
  attributes.x = widget->allocation.x + border_width;
  attributes.y = widget->allocation.y + border_width;
  attributes.width = MAX (widget->allocation.width - 2 * border_width, 1);
  attributes.height = MAX (expander_rect.height, label_height - 2 * border_width);
  attributes.wclass = GDK_INPUT_ONLY;
  attributes.event_mask = gtk_widget_get_events (widget)     |
				GDK_BUTTON_PRESS_MASK        |
				GDK_BUTTON_RELEASE_MASK      |
				GDK_ENTER_NOTIFY_MASK        |
				GDK_LEAVE_NOTIFY_MASK;

  attributes_mask = GDK_WA_X | GDK_WA_Y;

  widget->window = gtk_widget_get_parent_window (widget);
  g_object_ref (widget->window);

  priv->event_window = gdk_window_new (gtk_widget_get_parent_window (widget),
				       &attributes, attributes_mask);
  gdk_window_set_user_data (priv->event_window, widget);

  widget->style = gtk_style_attach (widget->style, widget->window);
}

static void
gtk_expander_unrealize (GtkWidget *widget)
{
  GtkExpanderPrivate *priv = GTK_EXPANDER (widget)->priv;

  if (priv->event_window)
    {
      gdk_window_set_user_data (priv->event_window, NULL);
      gdk_window_destroy (priv->event_window);
      priv->event_window = NULL;
    }

  GTK_WIDGET_CLASS (gtk_expander_parent_class)->unrealize (widget);
}

static void
get_expander_bounds (GtkExpander  *expander,
		     GdkRectangle *rect)
{
  GtkWidget *widget;
  GtkExpanderPrivate *priv;
  gint border_width;
  gint expander_size;
  gint expander_spacing;
  gboolean interior_focus;
  gint focus_width;
  gint focus_pad;
  gboolean ltr;

  widget = GTK_WIDGET (expander);
  priv = expander->priv;

  border_width = gtk_container_get_border_width (GTK_CONTAINER (widget));

  gtk_widget_style_get (widget,
			"interior-focus", &interior_focus,
			"focus-line-width", &focus_width,
			"focus-padding", &focus_pad,
			"expander-size", &expander_size,
			"expander-spacing", &expander_spacing,
			NULL);

  ltr = gtk_widget_get_direction (widget) != GTK_TEXT_DIR_RTL;

  rect->x = widget->allocation.x + border_width;
  rect->y = widget->allocation.y + border_width;

  if (ltr)
    rect->x += expander_spacing;
  else
    rect->x += widget->allocation.width - 2 * border_width -
               expander_spacing - expander_size;

  if (priv->label_widget && gtk_widget_get_visible (priv->label_widget))
    {
      GtkAllocation label_allocation;

      label_allocation = priv->label_widget->allocation;

      if (expander_size < label_allocation.height)
	rect->y += focus_width + focus_pad + (label_allocation.height - expander_size) / 2;
      else
	rect->y += expander_spacing;
    }
  else
    {
      rect->y += expander_spacing;
    }

  if (!interior_focus)
    {
      if (ltr)
	rect->x += focus_width + focus_pad;
      else
	rect->x -= focus_width + focus_pad;
      rect->y += focus_width + focus_pad;
    }

  rect->width = rect->height = expander_size;
}

static void
gtk_expander_size_allocate (GtkWidget     *widget,
			    GtkAllocation *allocation)
{
  GtkExpander *expander;
  GtkWidget *child;
  GtkExpanderPrivate *priv;
  gboolean child_visible = FALSE;
  guint border_width;
  gint expander_size;
  gint expander_spacing;
  gboolean interior_focus;
  gint focus_width;
  gint focus_pad;
  gint label_height, top_min_height;
  gint label_xpad, label_xoffset;
  gint child_ypad, child_yoffset;

  expander = GTK_EXPANDER (widget);
  child    = gtk_bin_get_child (GTK_BIN (widget));
  priv     = expander->priv;
<<<<<<< HEAD
=======

  border_width = gtk_container_get_border_width (GTK_CONTAINER (widget));
>>>>>>> e83a8826

  widget->allocation = *allocation;

  widget->allocation = *allocation;

  gtk_widget_style_get (widget,
			"interior-focus", &interior_focus,
			"focus-line-width", &focus_width,
			"focus-padding", &focus_pad,
			"expander-size", &expander_size,
			"expander-spacing", &expander_spacing,
			NULL);


  /* Calculate some offsets/padding first */
  label_xoffset  =     border_width + expander_size +     focus_width + 2 * expander_spacing +     focus_pad;
  label_xpad     = 2 * border_width + expander_size + 2 * focus_width + 2 * expander_spacing + 2 * focus_pad;

  child_yoffset  = border_width + priv->spacing + (interior_focus ? 0 : 2 * focus_width + 2 * focus_pad);
  child_ypad     = 2 * border_width + priv->spacing + (interior_focus ? 0 : 2 * focus_width + 2 * focus_pad);
  top_min_height = 2 * expander_spacing + expander_size;

  child_visible = (child && GTK_WIDGET_CHILD_VISIBLE (child));

  if (priv->label_widget && gtk_widget_get_visible (priv->label_widget))
    {
      GtkAllocation label_allocation;
      gint          natural_label_width;
      gboolean ltr;

      gtk_size_request_get_width (GTK_SIZE_REQUEST (priv->label_widget), NULL, &natural_label_width);

      label_allocation.width = MIN (natural_label_width, allocation->width - label_xpad);
      label_allocation.width = MAX (label_allocation.width, 1);

      /* We distribute the minimum height to the label widget and prioritize
       * the child widget giving it the remaining height */
      gtk_size_request_get_height_for_width (GTK_SIZE_REQUEST (priv->label_widget),
					     label_allocation.width, &label_height, NULL);

      ltr = gtk_widget_get_direction (widget) != GTK_TEXT_DIR_RTL;

      if (ltr)
	label_allocation.x = 
	  widget->allocation.x + label_xoffset;
      else
        label_allocation.x = 
	  widget->allocation.x + widget->allocation.width -
	  (label_allocation.width + label_xoffset);

      label_allocation.y = widget->allocation.y + border_width + focus_width + focus_pad;
      label_allocation.height = MIN (label_height,
				     allocation->height - 2 * border_width -
				     2 * focus_width - 2 * focus_pad -
				     (child_visible ? priv->spacing : 0));
      label_allocation.height = MAX (label_allocation.height, 1);

      gtk_widget_size_allocate (priv->label_widget, &label_allocation);

      label_height = label_allocation.height;
    }
  else
    {
      label_height = 0;
    }

  if (gtk_widget_get_realized (widget))
    {
      GdkRectangle rect;

      get_expander_bounds (expander, &rect);

      gdk_window_move_resize (priv->event_window,
			      allocation->x + border_width, 
			      allocation->y + border_width, 
			      MAX (allocation->width - 2 * border_width, 1), 
			      MAX (rect.height, label_height - 2 * border_width));
    }

  if (child_visible)
    {
      GtkAllocation child_allocation;
      gint top_height;

      top_height = MAX (top_min_height,
			label_height + (interior_focus ? 2 * focus_width + 2 * focus_pad : 0));

      child_allocation.x = widget->allocation.x + border_width;
      child_allocation.y = widget->allocation.y + top_height + child_yoffset;

      child_allocation.width = MAX (allocation->width - 2 * border_width, 1);
      child_allocation.height = allocation->height - top_height - child_ypad;
      child_allocation.height = MAX (child_allocation.height, 1);

      gtk_widget_size_allocate (child, &child_allocation);
    }
}

static void
gtk_expander_map (GtkWidget *widget)
{
  GtkExpanderPrivate *priv = GTK_EXPANDER (widget)->priv;

  if (priv->label_widget)
    gtk_widget_map (priv->label_widget);

  GTK_WIDGET_CLASS (gtk_expander_parent_class)->map (widget);

  if (priv->event_window)
    gdk_window_show (priv->event_window);
}

static void
gtk_expander_unmap (GtkWidget *widget)
{
  GtkExpanderPrivate *priv = GTK_EXPANDER (widget)->priv;

  if (priv->event_window)
    gdk_window_hide (priv->event_window);

  GTK_WIDGET_CLASS (gtk_expander_parent_class)->unmap (widget);

  if (priv->label_widget)
    gtk_widget_unmap (priv->label_widget);
}

static void
gtk_expander_paint_prelight (GtkExpander *expander)
{
  GtkWidget *widget;
  GtkContainer *container;
  GtkExpanderPrivate *priv;
  GdkRectangle area;
  gboolean interior_focus;
  int focus_width;
  int focus_pad;
  int expander_size;
  int expander_spacing;
  guint border_width;

  priv = expander->priv;
  widget = GTK_WIDGET (expander);
  container = GTK_CONTAINER (expander);

  gtk_widget_style_get (widget,
			"interior-focus", &interior_focus,
			"focus-line-width", &focus_width,
			"focus-padding", &focus_pad,
			"expander-size", &expander_size,
			"expander-spacing", &expander_spacing,
			NULL);

  border_width = gtk_container_get_border_width (container);
  area.x = widget->allocation.x + border_width;
  area.y = widget->allocation.y + border_width;
  area.width = widget->allocation.width - (2 * border_width);

  if (priv->label_widget && gtk_widget_get_visible (priv->label_widget))
    area.height = priv->label_widget->allocation.height;
  else
    area.height = 0;

  area.height += interior_focus ? (focus_width + focus_pad) * 2 : 0;
  area.height = MAX (area.height, expander_size + 2 * expander_spacing);
  area.height += !interior_focus ? (focus_width + focus_pad) * 2 : 0;

  gtk_paint_flat_box (widget->style, widget->window,
		      GTK_STATE_PRELIGHT,
		      GTK_SHADOW_ETCHED_OUT,
		      &area, widget, "expander",
		      area.x, area.y,
		      area.width, area.height);
}

static void
gtk_expander_paint (GtkExpander *expander)
{
  GtkWidget *widget;
  GdkRectangle clip;
  GtkStateType state;

  widget = GTK_WIDGET (expander);

  get_expander_bounds (expander, &clip);

  state = widget->state;
  if (expander->priv->prelight)
    {
      state = GTK_STATE_PRELIGHT;

      gtk_expander_paint_prelight (expander);
    }

  gtk_paint_expander (widget->style,
		      widget->window,
		      state,
		      &clip,
		      widget,
		      "expander",
		      clip.x + clip.width / 2,
		      clip.y + clip.height / 2,
		      expander->priv->expander_style);
}

static void
gtk_expander_paint_focus (GtkExpander  *expander,
			  GdkRectangle *area)
{
  GtkWidget *widget;
  GtkExpanderPrivate *priv;
  GdkRectangle rect;
  gint x, y, width, height;
  gboolean interior_focus;
  gint border_width;
  gint focus_width;
  gint focus_pad;
  gint expander_size;
  gint expander_spacing;
  gboolean ltr;

  widget = GTK_WIDGET (expander);
  priv = expander->priv;

  border_width = gtk_container_get_border_width (GTK_CONTAINER (widget));

  gtk_widget_style_get (widget,
			"interior-focus", &interior_focus,
			"focus-line-width", &focus_width,
			"focus-padding", &focus_pad,
			"expander-size", &expander_size,
			"expander-spacing", &expander_spacing,
			NULL);

  ltr = gtk_widget_get_direction (widget) != GTK_TEXT_DIR_RTL;
  
  width = height = 0;

  if (priv->label_widget)
    {
      if (gtk_widget_get_visible (priv->label_widget))
	{
	  GtkAllocation label_allocation;

	  gtk_widget_get_allocation (priv->label_widget, &label_allocation);
	  width  = label_allocation.width;
	  height = label_allocation.height;
	}

      width  += 2 * focus_pad + 2 * focus_width;
      height += 2 * focus_pad + 2 * focus_width;

      x = widget->allocation.x + border_width;
      y = widget->allocation.y + border_width;

      if (ltr)
	{
	  if (interior_focus)
	    x += expander_spacing * 2 + expander_size;
	}
      else
	{
	  x += widget->allocation.width - 2 * border_width
	    - expander_spacing * 2 - expander_size - width;
	}

      if (!interior_focus)
	{
	  width += expander_size + 2 * expander_spacing;
	  height = MAX (height, expander_size + 2 * expander_spacing);
	}
    }
  else
    {
      get_expander_bounds (expander, &rect);

      x = rect.x - focus_pad;
      y = rect.y - focus_pad;
      width = rect.width + 2 * focus_pad;
      height = rect.height + 2 * focus_pad;
    }
      
  gtk_paint_focus (widget->style, widget->window, gtk_widget_get_state (widget),
		   area, widget, "expander",
		   x, y, width, height);
}

static gboolean
gtk_expander_expose (GtkWidget      *widget,
		     GdkEventExpose *event)
{
  if (gtk_widget_is_drawable (widget))
    {
      GtkExpander *expander = GTK_EXPANDER (widget);

      gtk_expander_paint (expander);

      if (gtk_widget_has_focus (widget))
	gtk_expander_paint_focus (expander, &event->area);

      GTK_WIDGET_CLASS (gtk_expander_parent_class)->expose_event (widget, event);
    }

  return FALSE;
}

static gboolean
gtk_expander_button_press (GtkWidget      *widget,
			   GdkEventButton *event)
{
  GtkExpander *expander = GTK_EXPANDER (widget);

  if (event->button == 1 && event->window == expander->priv->event_window)
    {
      expander->priv->button_down = TRUE;
      return TRUE;
    }

  return FALSE;
}

static gboolean
gtk_expander_button_release (GtkWidget      *widget,
			     GdkEventButton *event)
{
  GtkExpander *expander = GTK_EXPANDER (widget);

  if (event->button == 1 && expander->priv->button_down)
    {
      gtk_widget_activate (widget);
      expander->priv->button_down = FALSE;
      return TRUE;
    }

  return FALSE;
}

static void
gtk_expander_grab_notify (GtkWidget *widget,
			  gboolean   was_grabbed)
{
  if (!was_grabbed)
    GTK_EXPANDER (widget)->priv->button_down = FALSE;
}

static void
gtk_expander_state_changed (GtkWidget    *widget,
			    GtkStateType  previous_state)
{
  if (!gtk_widget_is_sensitive (widget))
    GTK_EXPANDER (widget)->priv->button_down = FALSE;
}

static void
gtk_expander_redraw_expander (GtkExpander *expander)
{
  GtkWidget *widget;

  widget = GTK_WIDGET (expander);

  if (gtk_widget_get_realized (widget))
    gdk_window_invalidate_rect (widget->window, &widget->allocation, FALSE);
}

static gboolean
gtk_expander_enter_notify (GtkWidget        *widget,
			   GdkEventCrossing *event)
{
  GtkExpander *expander = GTK_EXPANDER (widget);
  GtkWidget *event_widget;

  event_widget = gtk_get_event_widget ((GdkEvent *) event);

  if (event_widget == widget &&
      event->detail != GDK_NOTIFY_INFERIOR)
    {
      expander->priv->prelight = TRUE;

      if (expander->priv->label_widget)
	gtk_widget_set_state (expander->priv->label_widget, GTK_STATE_PRELIGHT);

      gtk_expander_redraw_expander (expander);
    }

  return FALSE;
}

static gboolean
gtk_expander_leave_notify (GtkWidget        *widget,
			   GdkEventCrossing *event)
{
  GtkExpander *expander = GTK_EXPANDER (widget);
  GtkWidget *event_widget;

  event_widget = gtk_get_event_widget ((GdkEvent *) event);

  if (event_widget == widget &&
      event->detail != GDK_NOTIFY_INFERIOR)
    {
      expander->priv->prelight = FALSE;

      if (expander->priv->label_widget)
	gtk_widget_set_state (expander->priv->label_widget, GTK_STATE_NORMAL);

      gtk_expander_redraw_expander (expander);
    }

  return FALSE;
}

static gboolean
expand_timeout (gpointer data)
{
  GtkExpander *expander = GTK_EXPANDER (data);
  GtkExpanderPrivate *priv = expander->priv;

  priv->expand_timer = 0;
  gtk_expander_set_expanded (expander, TRUE);

  return FALSE;
}

static gboolean
gtk_expander_drag_motion (GtkWidget        *widget,
			  GdkDragContext   *context,
			  gint              x,
			  gint              y,
			  guint             time)
{
  GtkExpander *expander = GTK_EXPANDER (widget);
  GtkExpanderPrivate *priv = expander->priv;

  if (!priv->expanded && !priv->expand_timer)
    {
      GtkSettings *settings;
      guint timeout;

      settings = gtk_widget_get_settings (widget);
      g_object_get (settings, "gtk-timeout-expand", &timeout, NULL);

      priv->expand_timer = gdk_threads_add_timeout (timeout, (GSourceFunc) expand_timeout, expander);
    }

  return TRUE;
}

static void
gtk_expander_drag_leave (GtkWidget      *widget,
			 GdkDragContext *context,
			 guint           time)
{
  GtkExpander *expander = GTK_EXPANDER (widget);
  GtkExpanderPrivate *priv = expander->priv;

  if (priv->expand_timer)
    {
      g_source_remove (priv->expand_timer);
      priv->expand_timer = 0;
    }
}

typedef enum
{
  FOCUS_NONE,
  FOCUS_WIDGET,
  FOCUS_LABEL,
  FOCUS_CHILD
} FocusSite;

static gboolean
focus_current_site (GtkExpander      *expander,
		    GtkDirectionType  direction)
{
  GtkWidget *current_focus;

  current_focus = gtk_container_get_focus_child (GTK_CONTAINER (expander));

  if (!current_focus)
    return FALSE;

  return gtk_widget_child_focus (current_focus, direction);
}

static gboolean
focus_in_site (GtkExpander      *expander,
	       FocusSite         site,
	       GtkDirectionType  direction)
{
  switch (site)
    {
    case FOCUS_WIDGET:
      gtk_widget_grab_focus (GTK_WIDGET (expander));
      return TRUE;
    case FOCUS_LABEL:
      if (expander->priv->label_widget)
	return gtk_widget_child_focus (expander->priv->label_widget, direction);
      else
	return FALSE;
    case FOCUS_CHILD:
      {
	GtkWidget *child = gtk_bin_get_child (GTK_BIN (expander));

	if (child && GTK_WIDGET_CHILD_VISIBLE (child))
	  return gtk_widget_child_focus (child, direction);
	else
	  return FALSE;
      }
    case FOCUS_NONE:
      break;
    }

  g_assert_not_reached ();
  return FALSE;
}

static FocusSite
get_next_site (GtkExpander      *expander,
	       FocusSite         site,
	       GtkDirectionType  direction)
{
  gboolean ltr;

  ltr = gtk_widget_get_direction (GTK_WIDGET (expander)) != GTK_TEXT_DIR_RTL;

  switch (site)
    {
    case FOCUS_NONE:
      switch (direction)
	{
	case GTK_DIR_TAB_BACKWARD:
	case GTK_DIR_LEFT:
	case GTK_DIR_UP:
	  return FOCUS_CHILD;
	case GTK_DIR_TAB_FORWARD:
	case GTK_DIR_DOWN:
	case GTK_DIR_RIGHT:
	  return FOCUS_WIDGET;
	}
    case FOCUS_WIDGET:
      switch (direction)
	{
	case GTK_DIR_TAB_BACKWARD:
	case GTK_DIR_UP:
	  return FOCUS_NONE;
	case GTK_DIR_LEFT:
	  return ltr ? FOCUS_NONE : FOCUS_LABEL;
	case GTK_DIR_TAB_FORWARD:
	case GTK_DIR_DOWN:
	  return FOCUS_LABEL;
	case GTK_DIR_RIGHT:
	  return ltr ? FOCUS_LABEL : FOCUS_NONE;
	  break;
	}
    case FOCUS_LABEL:
      switch (direction)
	{
	case GTK_DIR_TAB_BACKWARD:
	case GTK_DIR_UP:
	  return FOCUS_WIDGET;
	case GTK_DIR_LEFT:
	  return ltr ? FOCUS_WIDGET : FOCUS_CHILD;
	case GTK_DIR_TAB_FORWARD:
	case GTK_DIR_DOWN:
	  return FOCUS_CHILD;
	case GTK_DIR_RIGHT:
	  return ltr ? FOCUS_CHILD : FOCUS_WIDGET;
	  break;
	}
    case FOCUS_CHILD:
      switch (direction)
	{
	case GTK_DIR_TAB_BACKWARD:
	case GTK_DIR_LEFT:
	case GTK_DIR_UP:
	  return FOCUS_LABEL;
	case GTK_DIR_TAB_FORWARD:
	case GTK_DIR_DOWN:
	case GTK_DIR_RIGHT:
	  return FOCUS_NONE;
	}
    }

  g_assert_not_reached ();
  return FOCUS_NONE;
}

static gboolean
gtk_expander_focus (GtkWidget        *widget,
		    GtkDirectionType  direction)
{
  GtkExpander *expander = GTK_EXPANDER (widget);
  
  if (!focus_current_site (expander, direction))
    {
      GtkWidget *old_focus_child;
      gboolean widget_is_focus;
      FocusSite site = FOCUS_NONE;
      
      widget_is_focus = gtk_widget_is_focus (widget);
      old_focus_child = gtk_container_get_focus_child (GTK_CONTAINER (widget));
      
      if (old_focus_child && old_focus_child == expander->priv->label_widget)
	site = FOCUS_LABEL;
      else if (old_focus_child)
	site = FOCUS_CHILD;
      else if (widget_is_focus)
	site = FOCUS_WIDGET;

      while ((site = get_next_site (expander, site, direction)) != FOCUS_NONE)
	{
	  if (focus_in_site (expander, site, direction))
	    return TRUE;
	}

      return FALSE;
    }

  return TRUE;
}

static void
gtk_expander_add (GtkContainer *container,
		  GtkWidget    *widget)
{
  GTK_CONTAINER_CLASS (gtk_expander_parent_class)->add (container, widget);

  gtk_widget_set_child_visible (widget, GTK_EXPANDER (container)->priv->expanded);
  gtk_widget_queue_resize (GTK_WIDGET (container));
}

static void
gtk_expander_remove (GtkContainer *container,
		     GtkWidget    *widget)
{
  GtkExpander *expander = GTK_EXPANDER (container);

  if (GTK_EXPANDER (expander)->priv->label_widget == widget)
    gtk_expander_set_label_widget (expander, NULL);
  else
    GTK_CONTAINER_CLASS (gtk_expander_parent_class)->remove (container, widget);
}

static void
gtk_expander_forall (GtkContainer *container,
		     gboolean      include_internals,
		     GtkCallback   callback,
		     gpointer      callback_data)
{
  GtkBin *bin = GTK_BIN (container);
  GtkExpanderPrivate *priv = GTK_EXPANDER (container)->priv;
  GtkWidget *child;

  child = gtk_bin_get_child (bin);
  if (child)
    (* callback) (child, callback_data);

  if (priv->label_widget)
    (* callback) (priv->label_widget, callback_data);
}

static void
gtk_expander_activate (GtkExpander *expander)
{
  gtk_expander_set_expanded (expander, !expander->priv->expanded);
}


static void
gtk_expander_size_request_init (GtkSizeRequestIface *iface)
{
  iface->get_width            = gtk_expander_get_width;
  iface->get_height           = gtk_expander_get_height;
  iface->get_height_for_width = gtk_expander_get_height_for_width;
  iface->get_width_for_height = gtk_expander_get_width_for_height;
}

static void     
gtk_expander_get_width (GtkSizeRequest      *widget,
			gint                *minimum_size,
			gint                *natural_size)
{
  GtkExpander *expander;
  GtkWidget *child;
  GtkExpanderPrivate *priv;
  gint border_width;
  gint expander_size;
  gint expander_spacing;
  gboolean interior_focus;
  gint focus_width;
  gint focus_pad;

  child = gtk_bin_get_child (GTK_BIN (widget));
  expander = GTK_EXPANDER (widget);
  priv = expander->priv;

<<<<<<< HEAD
  border_width = GTK_CONTAINER (widget)->border_width;
=======
  border_width = gtk_container_get_border_width (GTK_CONTAINER (widget));
>>>>>>> e83a8826

  gtk_widget_style_get (GTK_WIDGET (widget),
			"interior-focus", &interior_focus,
			"focus-line-width", &focus_width,
			"focus-padding", &focus_pad,
			"expander-size", &expander_size,
			"expander-spacing", &expander_spacing,
			NULL);

  *minimum_size = *natural_size = 
    expander_size + 2 * expander_spacing +
    2 * focus_width + 2 * focus_pad;

  if (priv->label_widget && gtk_widget_get_visible (priv->label_widget))
    {
      gint label_min, label_nat;

      gtk_size_request_get_width (GTK_SIZE_REQUEST (priv->label_widget), 
				  &label_min, &label_nat);

      *minimum_size += label_min;
      *natural_size += label_nat;
    }

  if (child && GTK_WIDGET_CHILD_VISIBLE (child))
    {
      gint child_min, child_nat;

      gtk_size_request_get_width (GTK_SIZE_REQUEST (child), 
				  &child_min, &child_nat);

      *minimum_size = MAX (*minimum_size, child_min);
      *natural_size = MAX (*natural_size, child_nat);

    }

  *minimum_size += 2 * border_width;
  *natural_size += 2 * border_width;
}

static void
gtk_expander_get_height (GtkSizeRequest      *widget,
			 gint                *minimum_size,
			 gint                *natural_size)
{  
  GtkExpander *expander;
  GtkWidget *child;
  GtkExpanderPrivate *priv;
  gint border_width;
  gint expander_size;
  gint expander_spacing;
  gboolean interior_focus;
  gint focus_width;
  gint focus_pad;

  child = gtk_bin_get_child (GTK_BIN (widget));
  expander = GTK_EXPANDER (widget);
  priv = expander->priv;

<<<<<<< HEAD
  border_width = GTK_CONTAINER (widget)->border_width;
=======
  border_width = gtk_container_get_border_width (GTK_CONTAINER (widget));
>>>>>>> e83a8826

  gtk_widget_style_get (GTK_WIDGET (widget),
			"interior-focus", &interior_focus,
			"focus-line-width", &focus_width,
			"focus-padding", &focus_pad,
			"expander-size", &expander_size,
			"expander-spacing", &expander_spacing,
			NULL);

  *minimum_size = *natural_size = 
    interior_focus ? (2 * focus_width + 2 * focus_pad) : 0;


  if (priv->label_widget && gtk_widget_get_visible (priv->label_widget))
    {
      gint label_min, label_nat;

      gtk_size_request_get_height (GTK_SIZE_REQUEST (priv->label_widget), 
				   &label_min, &label_nat);
      
      *minimum_size += label_min;
      *natural_size += label_nat;
    }

  *minimum_size = MAX (*minimum_size, expander_size + 2 * expander_spacing);
  *natural_size = MAX (*natural_size, *minimum_size);

  if (!interior_focus)
    {
      gint extra = 2 * focus_width + 2 * focus_pad;
      *minimum_size += extra;
      *natural_size += extra;
    }

  if (child && GTK_WIDGET_CHILD_VISIBLE (child))
    {
      gint child_min, child_nat;

      gtk_size_request_get_height (GTK_SIZE_REQUEST (child), 
				   &child_min, &child_nat);

      *minimum_size += child_min + priv->spacing;
      *natural_size += child_nat + priv->spacing;

    }

  *minimum_size += 2 * border_width;
  *natural_size += 2 * border_width;
}

static void
gtk_expander_get_height_for_width (GtkSizeRequest *widget,
				   gint            width,
				   gint           *minimum_height,
				   gint           *natural_height)
{
  GtkExpander *expander;
  GtkWidget *child;
  GtkExpanderPrivate *priv;
  gint border_width;
  gint expander_size;
  gint expander_spacing;
  gboolean interior_focus;
  gint focus_width;
  gint focus_pad;
  gint label_xpad;

  child = gtk_bin_get_child (GTK_BIN (widget));
  expander = GTK_EXPANDER (widget);
  priv = expander->priv;

<<<<<<< HEAD
  border_width = GTK_CONTAINER (widget)->border_width;
=======
  border_width = gtk_container_get_border_width (GTK_CONTAINER (widget));
>>>>>>> e83a8826

  gtk_widget_style_get (GTK_WIDGET (widget),
			"interior-focus", &interior_focus,
			"focus-line-width", &focus_width,
			"focus-padding", &focus_pad,
			"expander-size", &expander_size,
			"expander-spacing", &expander_spacing,
			NULL);

  label_xpad = 2 * border_width + expander_size + 2 * expander_spacing - 2 * focus_width + 2 * focus_pad;

  *minimum_height = *natural_height = 
    interior_focus ? (2 * focus_width + 2 * focus_pad) : 0;


  if (priv->label_widget && gtk_widget_get_visible (priv->label_widget))
    {
      gint label_min, label_nat;

      gtk_size_request_get_height_for_width (GTK_SIZE_REQUEST (priv->label_widget), 
					     MAX (width - label_xpad, 1), 
					     &label_min, &label_nat);
      
      *minimum_height += label_min;
      *natural_height += label_nat;
    }

  *minimum_height = MAX (*minimum_height, expander_size + 2 * expander_spacing);
  *natural_height = MAX (*natural_height, *minimum_height);

  if (!interior_focus)
    {
      gint extra = 2 * focus_width + 2 * focus_pad;
      *minimum_height += extra;
      *natural_height += extra;
    }

  if (child && GTK_WIDGET_CHILD_VISIBLE (child))
    {
      gint child_min, child_nat;

      gtk_size_request_get_height_for_width (GTK_SIZE_REQUEST (child), 
					     MAX (width - 2 * border_width, 1), 
					     &child_min, &child_nat);

      *minimum_height += child_min + priv->spacing;
      *natural_height += child_nat + priv->spacing;
    }

  *minimum_height += 2 * border_width;
  *natural_height += 2 * border_width;
}

static void
gtk_expander_get_width_for_height (GtkSizeRequest *widget,
				   gint       height,
				   gint      *minimum_width,
				   gint      *natural_width)
{
  gtk_size_request_get_width (widget, minimum_width, natural_width);
  //GTK_SIZE_REQUEST_GET_IFACE (widget)->get_width (widget, minimum_width, natural_width);
}



/**
 * gtk_expander_new:
 * @label: the text of the label
 * 
 * Creates a new expander using @label as the text of the label.
 * 
 * Return value: a new #GtkExpander widget.
 *
 * Since: 2.4
 **/
GtkWidget *
gtk_expander_new (const gchar *label)
{
  return g_object_new (GTK_TYPE_EXPANDER, "label", label, NULL);
}

/**
 * gtk_expander_new_with_mnemonic:
 * @label: (allow-none): the text of the label with an underscore in front of the
 *         mnemonic character
 *
 * Creates a new expander using @label as the text of the label.
 * If characters in @label are preceded by an underscore, they are underlined.
 * If you need a literal underscore character in a label, use '__' (two 
 * underscores). The first underlined character represents a keyboard 
 * accelerator called a mnemonic.
 * Pressing Alt and that key activates the button.
 * 
 * Return value: a new #GtkExpander widget.
 *
 * Since: 2.4
 **/
GtkWidget *
gtk_expander_new_with_mnemonic (const gchar *label)
{
  return g_object_new (GTK_TYPE_EXPANDER,
		       "label", label,
		       "use-underline", TRUE,
		       NULL);
}

static gboolean
gtk_expander_animation_timeout (GtkExpander *expander)
{
  GtkExpanderPrivate *priv = expander->priv;
  GtkWidget *child;
  GdkRectangle area;
  gboolean finish = FALSE;

  if (gtk_widget_get_realized (GTK_WIDGET (expander)))
    {
      get_expander_bounds (expander, &area);
      gdk_window_invalidate_rect (GTK_WIDGET (expander)->window, &area, TRUE);
    }

  if (priv->expanded)
    {
      if (priv->expander_style == GTK_EXPANDER_COLLAPSED)
	{
	  priv->expander_style = GTK_EXPANDER_SEMI_EXPANDED;
	}
      else
	{
	  priv->expander_style = GTK_EXPANDER_EXPANDED;
	  finish = TRUE;
	}
    }
  else
    {
      if (priv->expander_style == GTK_EXPANDER_EXPANDED)
	{
	  priv->expander_style = GTK_EXPANDER_SEMI_COLLAPSED;
	}
      else
	{
	  priv->expander_style = GTK_EXPANDER_COLLAPSED;
	  finish = TRUE;
	}
    }

  if (finish)
    {
      priv->animation_timeout = 0;

      child = gtk_bin_get_child (GTK_BIN (expander));
      if (child)
	gtk_widget_set_child_visible (child, priv->expanded);
      gtk_widget_queue_resize (GTK_WIDGET (expander));
    }

  return !finish;
}

static void
gtk_expander_start_animation (GtkExpander *expander)
{
  GtkExpanderPrivate *priv = expander->priv;

  if (priv->animation_timeout)
    g_source_remove (priv->animation_timeout);

  priv->animation_timeout =
		gdk_threads_add_timeout (50,
			       (GSourceFunc) gtk_expander_animation_timeout,
			       expander);
}

/**
 * gtk_expander_set_expanded:
 * @expander: a #GtkExpander
 * @expanded: whether the child widget is revealed
 *
 * Sets the state of the expander. Set to %TRUE, if you want
 * the child widget to be revealed, and %FALSE if you want the
 * child widget to be hidden.
 *
 * Since: 2.4
 **/
void
gtk_expander_set_expanded (GtkExpander *expander,
			   gboolean     expanded)
{
  GtkExpanderPrivate *priv;
  GtkWidget *child;

  g_return_if_fail (GTK_IS_EXPANDER (expander));

  priv = expander->priv;

  expanded = expanded != FALSE;

  if (priv->expanded != expanded)
    {
      GtkSettings *settings = gtk_widget_get_settings (GTK_WIDGET (expander));
      gboolean     enable_animations;

      priv->expanded = expanded;

      g_object_get (settings, "gtk-enable-animations", &enable_animations, NULL);

      if (enable_animations && gtk_widget_get_realized (GTK_WIDGET (expander)))
	{
	  gtk_expander_start_animation (expander);
	}
      else
	{
	  priv->expander_style = expanded ? GTK_EXPANDER_EXPANDED :
					    GTK_EXPANDER_COLLAPSED;

          child = gtk_bin_get_child (GTK_BIN (expander));
	  if (child)
	    {
	      gtk_widget_set_child_visible (child, priv->expanded);
	      gtk_widget_queue_resize (GTK_WIDGET (expander));
	    }
	}

      g_object_notify (G_OBJECT (expander), "expanded");
    }
}

/**
 * gtk_expander_get_expanded:
 * @expander:a #GtkExpander
 *
 * Queries a #GtkExpander and returns its current state. Returns %TRUE
 * if the child widget is revealed.
 *
 * See gtk_expander_set_expanded().
 *
 * Return value: the current state of the expander.
 *
 * Since: 2.4
 **/
gboolean
gtk_expander_get_expanded (GtkExpander *expander)
{
  g_return_val_if_fail (GTK_IS_EXPANDER (expander), FALSE);

  return expander->priv->expanded;
}

/**
 * gtk_expander_set_spacing:
 * @expander: a #GtkExpander
 * @spacing: distance between the expander and child in pixels.
 *
 * Sets the spacing field of @expander, which is the number of pixels to
 * place between expander and the child.
 *
 * Since: 2.4
 **/
void
gtk_expander_set_spacing (GtkExpander *expander,
			  gint         spacing)
{
  g_return_if_fail (GTK_IS_EXPANDER (expander));
  g_return_if_fail (spacing >= 0);

  if (expander->priv->spacing != spacing)
    {
      expander->priv->spacing = spacing;

      gtk_widget_queue_resize (GTK_WIDGET (expander));

      g_object_notify (G_OBJECT (expander), "spacing");
    }
}

/**
 * gtk_expander_get_spacing:
 * @expander: a #GtkExpander
 *
 * Gets the value set by gtk_expander_set_spacing().
 *
 * Return value: spacing between the expander and child.
 *
 * Since: 2.4
 **/
gint
gtk_expander_get_spacing (GtkExpander *expander)
{
  g_return_val_if_fail (GTK_IS_EXPANDER (expander), 0);

  return expander->priv->spacing;
}

/**
 * gtk_expander_set_label:
 * @expander: a #GtkExpander
 * @label: (allow-none): a string
 *
 * Sets the text of the label of the expander to @label.
 *
 * This will also clear any previously set labels.
 *
 * Since: 2.4
 **/
void
gtk_expander_set_label (GtkExpander *expander,
			const gchar *label)
{
  g_return_if_fail (GTK_IS_EXPANDER (expander));

  if (!label)
    {
      gtk_expander_set_label_widget (expander, NULL);
    }
  else
    {
      GtkWidget *child;

      child = gtk_label_new (label);
      gtk_label_set_use_underline (GTK_LABEL (child), expander->priv->use_underline);
      gtk_label_set_use_markup (GTK_LABEL (child), expander->priv->use_markup);
      gtk_widget_show (child);

      gtk_expander_set_label_widget (expander, child);
    }

  g_object_notify (G_OBJECT (expander), "label");
}

/**
 * gtk_expander_get_label:
 * @expander: a #GtkExpander
 *
 * Fetches the text from a label widget including any embedded
 * underlines indicating mnemonics and Pango markup, as set by
 * gtk_expander_set_label(). If the label text has not been set the
 * return value will be %NULL. This will be the case if you create an
 * empty button with gtk_button_new() to use as a container.
 *
 * Note that this function behaved differently in versions prior to
 * 2.14 and used to return the label text stripped of embedded
 * underlines indicating mnemonics and Pango markup. This problem can
 * be avoided by fetching the label text directly from the label
 * widget.
 *
 * Return value: The text of the label widget. This string is owned
 * by the widget and must not be modified or freed.
 *
 * Since: 2.4
 **/
G_CONST_RETURN char *
gtk_expander_get_label (GtkExpander *expander)
{
  GtkExpanderPrivate *priv;

  g_return_val_if_fail (GTK_IS_EXPANDER (expander), NULL);

  priv = expander->priv;

  if (GTK_IS_LABEL (priv->label_widget))
    return gtk_label_get_label (GTK_LABEL (priv->label_widget));
  else
    return NULL;
}

/**
 * gtk_expander_set_use_underline:
 * @expander: a #GtkExpander
 * @use_underline: %TRUE if underlines in the text indicate mnemonics
 *
 * If true, an underline in the text of the expander label indicates
 * the next character should be used for the mnemonic accelerator key.
 *
 * Since: 2.4
 **/
void
gtk_expander_set_use_underline (GtkExpander *expander,
				gboolean     use_underline)
{
  GtkExpanderPrivate *priv;

  g_return_if_fail (GTK_IS_EXPANDER (expander));

  priv = expander->priv;

  use_underline = use_underline != FALSE;

  if (priv->use_underline != use_underline)
    {
      priv->use_underline = use_underline;

      if (GTK_IS_LABEL (priv->label_widget))
	gtk_label_set_use_underline (GTK_LABEL (priv->label_widget), use_underline);

      g_object_notify (G_OBJECT (expander), "use-underline");
    }
}

/**
 * gtk_expander_get_use_underline:
 * @expander: a #GtkExpander
 *
 * Returns whether an embedded underline in the expander label indicates a
 * mnemonic. See gtk_expander_set_use_underline().
 *
 * Return value: %TRUE if an embedded underline in the expander label
 *               indicates the mnemonic accelerator keys.
 *
 * Since: 2.4
 **/
gboolean
gtk_expander_get_use_underline (GtkExpander *expander)
{
  g_return_val_if_fail (GTK_IS_EXPANDER (expander), FALSE);

  return expander->priv->use_underline;
}

/**
 * gtk_expander_set_use_markup:
 * @expander: a #GtkExpander
 * @use_markup: %TRUE if the label's text should be parsed for markup
 *
 * Sets whether the text of the label contains markup in <link
 * linkend="PangoMarkupFormat">Pango's text markup
 * language</link>. See gtk_label_set_markup().
 *
 * Since: 2.4
 **/
void
gtk_expander_set_use_markup (GtkExpander *expander,
			     gboolean     use_markup)
{
  GtkExpanderPrivate *priv;

  g_return_if_fail (GTK_IS_EXPANDER (expander));

  priv = expander->priv;

  use_markup = use_markup != FALSE;

  if (priv->use_markup != use_markup)
    {
      priv->use_markup = use_markup;

      if (GTK_IS_LABEL (priv->label_widget))
	gtk_label_set_use_markup (GTK_LABEL (priv->label_widget), use_markup);

      g_object_notify (G_OBJECT (expander), "use-markup");
    }
}

/**
 * gtk_expander_get_use_markup:
 * @expander: a #GtkExpander
 *
 * Returns whether the label's text is interpreted as marked up with
 * the <link linkend="PangoMarkupFormat">Pango text markup
 * language</link>. See gtk_expander_set_use_markup ().
 *
 * Return value: %TRUE if the label's text will be parsed for markup
 *
 * Since: 2.4
 **/
gboolean
gtk_expander_get_use_markup (GtkExpander *expander)
{
  g_return_val_if_fail (GTK_IS_EXPANDER (expander), FALSE);

  return expander->priv->use_markup;
}

/**
 * gtk_expander_set_label_widget:
 * @expander: a #GtkExpander
 * @label_widget: (allow-none): the new label widget
 *
 * Set the label widget for the expander. This is the widget
 * that will appear embedded alongside the expander arrow.
 *
 * Since: 2.4
 **/
void
gtk_expander_set_label_widget (GtkExpander *expander,
			       GtkWidget   *label_widget)
{
  GtkExpanderPrivate *priv;
  GtkWidget          *widget;

  g_return_if_fail (GTK_IS_EXPANDER (expander));
  g_return_if_fail (label_widget == NULL || GTK_IS_WIDGET (label_widget));
  g_return_if_fail (label_widget == NULL || label_widget->parent == NULL);

  priv = expander->priv;

  if (priv->label_widget == label_widget)
    return;

  if (priv->label_widget)
    {
      gtk_widget_set_state (priv->label_widget, GTK_STATE_NORMAL);
      gtk_widget_unparent (priv->label_widget);
    }

  priv->label_widget = label_widget;
  widget = GTK_WIDGET (expander);

  if (label_widget)
    {
      priv->label_widget = label_widget;

      gtk_widget_set_parent (label_widget, widget);

      if (priv->prelight)
	gtk_widget_set_state (label_widget, GTK_STATE_PRELIGHT);
    }

  if (gtk_widget_get_visible (widget))
    gtk_widget_queue_resize (widget);

  g_object_freeze_notify (G_OBJECT (expander));
  g_object_notify (G_OBJECT (expander), "label-widget");
  g_object_notify (G_OBJECT (expander), "label");
  g_object_thaw_notify (G_OBJECT (expander));
}

/**
 * gtk_expander_get_label_widget:
 * @expander: a #GtkExpander
 *
 * Retrieves the label widget for the frame. See
 * gtk_expander_set_label_widget().
 *
 * Return value: the label widget, or %NULL if there is none.
 * 
 * Since: 2.4
 **/
GtkWidget *
gtk_expander_get_label_widget (GtkExpander *expander)
{
  g_return_val_if_fail (GTK_IS_EXPANDER (expander), NULL);

  return expander->priv->label_widget;
}<|MERGE_RESOLUTION|>--- conflicted
+++ resolved
@@ -563,11 +563,8 @@
   expander = GTK_EXPANDER (widget);
   child    = gtk_bin_get_child (GTK_BIN (widget));
   priv     = expander->priv;
-<<<<<<< HEAD
-=======
 
   border_width = gtk_container_get_border_width (GTK_CONTAINER (widget));
->>>>>>> e83a8826
 
   widget->allocation = *allocation;
 
@@ -1262,11 +1259,7 @@
   expander = GTK_EXPANDER (widget);
   priv = expander->priv;
 
-<<<<<<< HEAD
-  border_width = GTK_CONTAINER (widget)->border_width;
-=======
   border_width = gtk_container_get_border_width (GTK_CONTAINER (widget));
->>>>>>> e83a8826
 
   gtk_widget_style_get (GTK_WIDGET (widget),
 			"interior-focus", &interior_focus,
@@ -1326,11 +1319,7 @@
   expander = GTK_EXPANDER (widget);
   priv = expander->priv;
 
-<<<<<<< HEAD
-  border_width = GTK_CONTAINER (widget)->border_width;
-=======
   border_width = gtk_container_get_border_width (GTK_CONTAINER (widget));
->>>>>>> e83a8826
 
   gtk_widget_style_get (GTK_WIDGET (widget),
 			"interior-focus", &interior_focus,
@@ -1402,11 +1391,7 @@
   expander = GTK_EXPANDER (widget);
   priv = expander->priv;
 
-<<<<<<< HEAD
-  border_width = GTK_CONTAINER (widget)->border_width;
-=======
   border_width = gtk_container_get_border_width (GTK_CONTAINER (widget));
->>>>>>> e83a8826
 
   gtk_widget_style_get (GTK_WIDGET (widget),
 			"interior-focus", &interior_focus,
